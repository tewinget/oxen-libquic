#include "connection.hpp"
#include "gnutls_crypto.hpp"
#include "internal.hpp"

namespace oxen::quic
{
<<<<<<< HEAD

=======
>>>>>>> f1ecdc73
    const std::string translate_key_format(gnutls_x509_crt_fmt_t crt)
    {
        if (crt == GNUTLS_X509_FMT_DER)
            return "<< DER >>";
        if (crt == GNUTLS_X509_FMT_PEM)
            return "<< PEM >>";

        return "<< UNKNOWN >>";
    }

    const std::string translate_cert_type(gnutls_certificate_type_t type)
    {
        auto t = static_cast<int>(type);

        switch (t)
        {
            case 1:
                return "<< X509 Cert >>";
            case 2:
                return "<< OpenPGP Cert >>";
            case 3:
                return "<< Raw PK Cert >>";
            case 0:
            default:
                return "<< Unknown Type >>";
        }
    }

    const std::string get_cert_type(gnutls_session_t session, gnutls_ctype_target_t type)
    {
        return translate_cert_type(gnutls_certificate_type_get2(session, type));
    }

    extern "C"
    {
        void gnutls_log(int level, const char* str)
        {
            log::debug(log_cat, "GNUTLS Log (level {}): {}", level, str);
        }

        // Return value: 0 is pass, negative is fail
        int cert_verify_callback_gnutls(gnutls_session_t session)
        {
            log::debug(log_cat, "{} called", __PRETTY_FUNCTION__);
            auto* conn = get_connection_from_gnutls(session);

            GNUTLSSession* tls_session = dynamic_cast<GNUTLSSession*>(conn->get_session());
            assert(tls_session);

            bool success = false;
            auto local_name = (conn->is_outbound()) ? "CLIENT" : "SERVER";

            //  true: Peer provided a valid cert; connection is accepted and marked validated
            //  false: Peer either provided an invalid cert or no cert; connection is rejected
            if (success = tls_session->validate_remote_key(); success)
                conn->set_validated();

            auto err = "Quic {} was {}able to validate peer certificate; {} connection!"_format(
                    local_name, success ? "" : "un", success ? "accepting" : "rejecting");

            if (success)
                log::debug(log_cat, "{}", err);
            else
                log::error(log_cat, "{}", err);

            return !success;
        }
    }

    void GNUTLSCreds::load_keys(x509_loader& s, x509_loader& pk)
    {
        log::debug(log_cat, "{} called", __PRETTY_FUNCTION__);
        int rv = 0;

        if (rv = gnutls_pcert_import_rawpk_raw(&pcrt, &pk.mem, pk.format, 0, 0); rv != 0)
            log::warning(log_cat, "Pcert import failed!");

        if (rv |= gnutls_privkey_init(&pkey); rv != 0)
            log::warning(log_cat, "Privkey init failed!");

        if (rv |= gnutls_privkey_import_x509_raw(pkey, &s.mem, s.format, NULL, 0); rv != 0)
            log::warning(log_cat, "Privkey import failed!");
    }

    GNUTLSCreds::GNUTLSCreds(std::string ed_seed, std::string ed_pubkey) : using_raw_pk{true}
    {
        log::trace(log_cat, "Initializing GNUTLSCreds from Ed25519 keypair");

        constexpr auto pem_fmt = "-----BEGIN {0} KEY-----\n{1}\n-----END {0} KEY-----\n"sv;

        auto seed = x509_loader{fmt::format(pem_fmt, "PRIVATE", oxenc::to_base64(ASN_ED25519_SEED_PREFIX + ed_seed))};

        auto pubkey = x509_loader{fmt::format(pem_fmt, "PUBLIC", oxenc::to_base64(ASN_ED25519_PUBKEY_PREFIX + ed_pubkey))};

        assert(seed.from_mem() && pubkey.from_mem());
        assert(seed.format == pubkey.format);

        log::debug(log_cat, "Seed and pubkey format: {}", translate_key_format(pubkey.format));

        // LOAD KEYS HERE
        load_keys(seed, pubkey);

        if (auto rv = gnutls_certificate_allocate_credentials(&cred); rv < 0)
        {
            log::warning(log_cat, "gnutls_certificate_allocate_credentials failed: {}", gnutls_strerror(rv));
            throw std::runtime_error("gnutls credential allocation failed");
        }

        [[maybe_unused]] constexpr auto usage_flags = GNUTLS_KEY_DIGITAL_SIGNATURE | GNUTLS_KEY_NON_REPUDIATION |
                                                      GNUTLS_KEY_KEY_ENCIPHERMENT | GNUTLS_KEY_DATA_ENCIPHERMENT |
                                                      GNUTLS_KEY_KEY_AGREEMENT | GNUTLS_KEY_KEY_CERT_SIGN;

        if (auto rv = gnutls_certificate_set_key(cred, NULL, 0, &pcrt, 1, pkey); rv < 0)
        {
            log::warning(log_cat, "gnutls import of raw Ed keys failed: {}", gnutls_strerror(rv));
            throw std::runtime_error("gnutls import of raw Ed keys failed");
        }

        // clang format keeps changing this arbitrarily, so disable for this line
        // clang-format off
        constexpr auto* priority = "NORMAL:+ECDHE-PSK:+PSK:+ECDHE-ECDSA:+AES-128-CCM-8:+CTYPE-CLI-ALL:+CTYPE-SRV-ALL:+SHA256";
        // clang-format on

        const char* err{nullptr};
        if (auto rv = gnutls_priority_init(&priority_cache, priority, &err); rv < 0)
        {
            if (rv == GNUTLS_E_INVALID_REQUEST)
                log::warning(log_cat, "gnutls_priority_init error: {}", err);
            else
                log::warning(log_cat, "gnutls_priority_init error: {}", gnutls_strerror(rv));

            throw std::runtime_error("gnutls key exchange algorithm priority setup failed");
        }

        gnutls_certificate_set_verify_function(cred, cert_verify_callback_gnutls);
    }

    GNUTLSCreds::~GNUTLSCreds()
    {
        log::trace(log_cat, "Entered {}", __PRETTY_FUNCTION__);
        gnutls_certificate_free_credentials(cred);
    }

    std::shared_ptr<GNUTLSCreds> GNUTLSCreds::make_from_ed_keys(std::string seed, std::string pubkey)
    {
        // would use make_shared, but I want GNUTLSCreds' constructor to be private
        std::shared_ptr<GNUTLSCreds> p{new GNUTLSCreds(seed, pubkey)};
        return p;
    }

    std::shared_ptr<GNUTLSCreds> GNUTLSCreds::make_from_ed_seckey(std::string sk)
    {
        if (sk.size() != GNUTLS_SECRET_KEY_SIZE)
            throw std::invalid_argument("Ed25519 secret key is invalid length!");

        auto pk = sk.substr(GNUTLS_KEY_SIZE);
        sk = sk.substr(0, GNUTLS_KEY_SIZE);

        std::shared_ptr<GNUTLSCreds> p{new GNUTLSCreds(std::move(sk), std::move(pk))};
        return p;
    }

    std::unique_ptr<TLSSession> GNUTLSCreds::make_session(Connection& c, const std::vector<ustring>& alpns)
    {
        return std::make_unique<GNUTLSSession>(*this, c, alpns);
    }

    // void GNUTLSCreds::set_client_tls_hook(gnutls_callback func, unsigned int htype, unsigned int when, unsigned int
    // incoming)
    // {
    //     client_tls_hook.cb = std::move(func);
    //     client_tls_hook.htype = htype;
    //     client_tls_hook.when = when;
    //     client_tls_hook.incoming = incoming;
    // }

    // void GNUTLSCreds::set_server_tls_hook(gnutls_callback func, unsigned int htype, unsigned int when, unsigned int
    // incoming)
    // {
    //     server_tls_hook.cb = std::move(func);
    //     server_tls_hook.htype = htype;
    //     server_tls_hook.when = when;
    //     server_tls_hook.incoming = incoming;
    // }

}  // namespace oxen::quic<|MERGE_RESOLUTION|>--- conflicted
+++ resolved
@@ -4,10 +4,6 @@
 
 namespace oxen::quic
 {
-<<<<<<< HEAD
-
-=======
->>>>>>> f1ecdc73
     const std::string translate_key_format(gnutls_x509_crt_fmt_t crt)
     {
         if (crt == GNUTLS_X509_FMT_DER)
