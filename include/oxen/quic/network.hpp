--- conflicted
+++ resolved
@@ -8,13 +8,7 @@
 #include <memory>
 #include <thread>
 
-<<<<<<< HEAD
-#include "context.hpp"
-#include "crypto.hpp"
-#include "utils.hpp"
-=======
 #include "loop.hpp"
->>>>>>> f1ecdc73
 
 namespace oxen::quic
 {
@@ -22,11 +16,6 @@
 
     class Network
     {
-<<<<<<< HEAD
-        using Job = std::function<void()>;
-
-=======
->>>>>>> f1ecdc73
       public:
         Network(std::shared_ptr<::event_base> loop_ptr, std::thread::id loop_thread_id);
         Network();
@@ -76,62 +65,6 @@
         friend class Connection;
         friend class Stream;
 
-<<<<<<< HEAD
-        const std::shared_ptr<::event_base>& loop() const { return ev_loop; }
-
-        void setup_job_waker();
-
-        bool in_event_loop() const;
-
-        /// Posts a function to the event loop, to be called when the event loop is next free.
-        void call_soon(std::function<void()> f);
-
-        /// Calls a function: if this is called from within the event loop thread, the function is
-        /// called immediately; otherwise it is forwarded to `call_soon`.
-        template <typename Callable>
-        void call(Callable&& f)
-        {
-            if (in_event_loop())
-                f();
-            else
-                call_soon(std::forward<Callable>(f));
-        }
-
-        /// Calls a function and synchronously obtains its return value.  If called from within the
-        /// event loop, the function is called and returned immediately, otherwise a promise/future
-        /// is used with `call_soon` to block until the event loop comes around and calls the
-        /// function.
-        template <typename Callable, typename Ret = decltype(std::declval<Callable>()())>
-        Ret call_get(Callable&& f)
-        {
-            if (in_event_loop())
-                return f();
-
-            std::promise<Ret> prom;
-            auto fut = prom.get_future();
-            call_soon([&f, &prom] {
-                try
-                {
-                    if constexpr (!std::is_void_v<Ret>)
-                        prom.set_value(f());
-                    else
-                    {
-                        f();
-                        prom.set_value();
-                    }
-                }
-                catch (...)
-                {
-                    prom.set_exception(std::current_exception());
-                }
-            });
-            return fut.get();
-        }
-
-        void process_job_queue();
-
-=======
->>>>>>> f1ecdc73
         void close_gracefully();
     };
 }  // namespace oxen::quic